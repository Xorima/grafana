package azuremonitor

import (
	"context"
	"encoding/json"
	"fmt"
	"net/http"
	"regexp"

	"github.com/grafana/grafana-plugin-sdk-go/backend"
	"github.com/grafana/grafana-plugin-sdk-go/backend/datasource"
	"github.com/grafana/grafana-plugin-sdk-go/backend/instancemgmt"
	"github.com/grafana/grafana/pkg/infra/httpclient"
	"github.com/grafana/grafana/pkg/infra/log"
	"github.com/grafana/grafana/pkg/plugins"
<<<<<<< HEAD
=======
	"github.com/grafana/grafana/pkg/plugins/backendplugin"
	"github.com/grafana/grafana/pkg/plugins/backendplugin/coreplugin"
	"github.com/grafana/grafana/pkg/registry"
>>>>>>> 1f012871
	"github.com/grafana/grafana/pkg/setting"
)

const (
	timeSeries = "time_series"
	dsName     = "grafana-azure-monitor-datasource"
)

var (
	azlog           = log.New("tsdb.azuremonitor")
	legendKeyFormat = regexp.MustCompile(`\{\{\s*(.+?)\s*\}\}`)
)

func ProvideService(pluginManager plugins.Manager) *Service {
	return &Service{
		PluginManager: pluginManager,
	}
}

type Service struct {
<<<<<<< HEAD
	PluginManager      plugins.Manager
	HTTPClientProvider httpclient.Provider
	Cfg                *setting.Cfg
=======
	PluginManager        plugins.Manager       `inject:""`
	HTTPClientProvider   httpclient.Provider   `inject:""`
	Cfg                  *setting.Cfg          `inject:""`
	BackendPluginManager backendplugin.Manager `inject:""`
}

type azureMonitorSettings struct {
	AppInsightsAppId             string `json:"appInsightsAppId"`
	AzureLogAnalyticsSameAs      bool   `json:"azureLogAnalyticsSameAs"`
	ClientId                     string `json:"clientId"`
	CloudName                    string `json:"cloudName"`
	LogAnalyticsClientId         string `json:"logAnalyticsClientId"`
	LogAnalyticsDefaultWorkspace string `json:"logAnalyticsDefaultWorkspace"`
	LogAnalyticsSubscriptionId   string `json:"logAnalyticsSubscriptionId"`
	LogAnalyticsTenantId         string `json:"logAnalyticsTenantId"`
	SubscriptionId               string `json:"subscriptionId"`
	TenantId                     string `json:"tenantId"`
	AzureAuthType                string `json:"azureAuthType,omitempty"`
>>>>>>> 1f012871
}

type datasourceInfo struct {
	Settings azureMonitorSettings

	HTTPClient              *http.Client
	URL                     string
	JSONData                map[string]interface{}
	DecryptedSecureJSONData map[string]string
	DatasourceID            int64
	OrgID                   int64
}

func NewInstanceSettings(httpClientProvider httpclient.Provider) datasource.InstanceFactoryFunc {
	return func(settings backend.DataSourceInstanceSettings) (instancemgmt.Instance, error) {
		opts, err := settings.HTTPClientOptions()
		if err != nil {
			return nil, err
		}

		client, err := httpClientProvider.New(opts)
		if err != nil {
			return nil, err
		}

		jsonData := map[string]interface{}{}
		err = json.Unmarshal(settings.JSONData, &jsonData)
		if err != nil {
			return nil, fmt.Errorf("error reading settings: %w", err)
		}

		azMonitorSettings := azureMonitorSettings{}
		err = json.Unmarshal(settings.JSONData, &azMonitorSettings)
		if err != nil {
			return nil, fmt.Errorf("error reading settings: %w", err)
		}
		model := datasourceInfo{
			Settings:                azMonitorSettings,
			HTTPClient:              client,
			URL:                     settings.URL,
			JSONData:                jsonData,
			DecryptedSecureJSONData: settings.DecryptedSecureJSONData,
			DatasourceID:            settings.ID,
		}

		return model, nil
	}
}

type azDatasourceExecutor interface {
	executeTimeSeriesQuery(ctx context.Context, originalQueries []backend.DataQuery, dsInfo datasourceInfo) (*backend.QueryDataResponse, error)
}

func newExecutor(im instancemgmt.InstanceManager, pm plugins.Manager, httpC httpclient.Provider, cfg *setting.Cfg) *datasource.QueryTypeMux {
	mux := datasource.NewQueryTypeMux()
	executors := map[string]azDatasourceExecutor{
		"Azure Monitor":        &AzureMonitorDatasource{pm, cfg},
		"Application Insights": &ApplicationInsightsDatasource{pm, cfg},
		"Azure Log Analytics":  &AzureLogAnalyticsDatasource{pm, cfg},
		"Insights Analytics":   &InsightsAnalyticsDatasource{pm, cfg},
		"Azure Resource Graph": &AzureResourceGraphDatasource{pm, cfg},
	}
	for dsType := range executors {
		// Make a copy of the string to keep the reference after the iterator
		dst := dsType
		mux.HandleFunc(dsType, func(ctx context.Context, req *backend.QueryDataRequest) (*backend.QueryDataResponse, error) {
			i, err := im.Get(req.PluginContext)
			if err != nil {
				return nil, err
			}
			dsInfo := i.(datasourceInfo)
			dsInfo.OrgID = req.PluginContext.OrgID
			ds := executors[dst]
			return ds.executeTimeSeriesQuery(ctx, req.Queries, dsInfo)
		})
	}
	return mux
}

func (s *Service) Init() error {
	im := datasource.NewInstanceManager(NewInstanceSettings(s.HTTPClientProvider))
	factory := coreplugin.New(backend.ServeOpts{
		QueryDataHandler: newExecutor(im, s.PluginManager, s.HTTPClientProvider, s.Cfg),
	})

	if err := s.BackendPluginManager.Register(dsName, factory); err != nil {
		azlog.Error("Failed to register plugin", "error", err)
	}
	return nil
}<|MERGE_RESOLUTION|>--- conflicted
+++ resolved
@@ -13,12 +13,8 @@
 	"github.com/grafana/grafana/pkg/infra/httpclient"
 	"github.com/grafana/grafana/pkg/infra/log"
 	"github.com/grafana/grafana/pkg/plugins"
-<<<<<<< HEAD
-=======
 	"github.com/grafana/grafana/pkg/plugins/backendplugin"
 	"github.com/grafana/grafana/pkg/plugins/backendplugin/coreplugin"
-	"github.com/grafana/grafana/pkg/registry"
->>>>>>> 1f012871
 	"github.com/grafana/grafana/pkg/setting"
 )
 
@@ -32,22 +28,29 @@
 	legendKeyFormat = regexp.MustCompile(`\{\{\s*(.+?)\s*\}\}`)
 )
 
-func ProvideService(pluginManager plugins.Manager) *Service {
-	return &Service{
-		PluginManager: pluginManager,
+func ProvideService(cfg *setting.Cfg, httpClientProvider httpclient.Provider, pluginManager plugins.Manager, backendPluginManager backendplugin.Manager) *Service {
+	im := datasource.NewInstanceManager(NewInstanceSettings(httpClientProvider))
+	factory := coreplugin.New(backend.ServeOpts{
+		QueryDataHandler: newExecutor(im, pluginManager, httpClientProvider, cfg),
+	})
+
+	s := &Service{
+		Cfg:                cfg,
+		PluginManager:      pluginManager,
+		HTTPClientProvider: httpClientProvider,
 	}
+
+	if err := backendPluginManager.Register(dsName, factory); err != nil {
+		azlog.Error("Failed to register plugin", "error", err)
+	}
+
+	return s
 }
 
 type Service struct {
-<<<<<<< HEAD
 	PluginManager      plugins.Manager
 	HTTPClientProvider httpclient.Provider
 	Cfg                *setting.Cfg
-=======
-	PluginManager        plugins.Manager       `inject:""`
-	HTTPClientProvider   httpclient.Provider   `inject:""`
-	Cfg                  *setting.Cfg          `inject:""`
-	BackendPluginManager backendplugin.Manager `inject:""`
 }
 
 type azureMonitorSettings struct {
@@ -62,7 +65,6 @@
 	SubscriptionId               string `json:"subscriptionId"`
 	TenantId                     string `json:"tenantId"`
 	AzureAuthType                string `json:"azureAuthType,omitempty"`
->>>>>>> 1f012871
 }
 
 type datasourceInfo struct {
@@ -140,16 +142,4 @@
 		})
 	}
 	return mux
-}
-
-func (s *Service) Init() error {
-	im := datasource.NewInstanceManager(NewInstanceSettings(s.HTTPClientProvider))
-	factory := coreplugin.New(backend.ServeOpts{
-		QueryDataHandler: newExecutor(im, s.PluginManager, s.HTTPClientProvider, s.Cfg),
-	})
-
-	if err := s.BackendPluginManager.Register(dsName, factory); err != nil {
-		azlog.Error("Failed to register plugin", "error", err)
-	}
-	return nil
 }