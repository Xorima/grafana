import _ from 'lodash';
import { tree } from './tree';
import { candle } from './candle';

class GrafanaDatasource {
  /** @ngInject */
  constructor(private backendSrv, private $q, private templateSrv) {}

  query(options) {
<<<<<<< HEAD
    if (options.targets[0].name === 'candle') {
      return this.$q.when({ data: candle() });
    }
    return this.$q.when({ data: tree() });
=======
    return this.backendSrv
      .get('/api/tsdb/testdata/random-walk', {
        from: options.range.from.valueOf(),
        to: options.range.to.valueOf(),
        intervalMs: options.intervalMs,
        maxDataPoints: options.maxDataPoints,
      })
      .then(res => {
        const data = [];

        if (res.results) {
          _.forEach(res.results, queryRes => {
            for (const series of queryRes.series) {
              data.push({
                target: series.name,
                datapoints: series.points,
              });
            }
          });
        }

        return { data: data };
      });
>>>>>>> 8b4083a6
  }

  metricFindQuery(options) {
    return this.$q.when({ data: [] });
  }

  annotationQuery(options) {
    const params: any = {
      from: options.range.from.valueOf(),
      to: options.range.to.valueOf(),
      limit: options.annotation.limit,
      tags: options.annotation.tags,
      matchAny: options.annotation.matchAny,
    };

    if (options.annotation.type === 'dashboard') {
      // if no dashboard id yet return
      if (!options.dashboard.id) {
        return this.$q.when([]);
      }
      // filter by dashboard id
      params.dashboardId = options.dashboard.id;
      // remove tags filter if any
      delete params.tags;
    } else {
      // require at least one tag
      if (!_.isArray(options.annotation.tags) || options.annotation.tags.length === 0) {
        return this.$q.when([]);
      }
      const tags = [];
      for (const t of params.tags) {
        const renderedValues = this.templateSrv.replace(t, {}, 'pipe');
        for (const tt of renderedValues.split('|')) {
          tags.push(tt);
        }
      }
      params.tags = tags;
    }

    return this.backendSrv.get('/api/annotations', params);
  }
}

export { GrafanaDatasource };<|MERGE_RESOLUTION|>--- conflicted
+++ resolved
@@ -7,36 +7,10 @@
   constructor(private backendSrv, private $q, private templateSrv) {}
 
   query(options) {
-<<<<<<< HEAD
     if (options.targets[0].name === 'candle') {
       return this.$q.when({ data: candle() });
     }
     return this.$q.when({ data: tree() });
-=======
-    return this.backendSrv
-      .get('/api/tsdb/testdata/random-walk', {
-        from: options.range.from.valueOf(),
-        to: options.range.to.valueOf(),
-        intervalMs: options.intervalMs,
-        maxDataPoints: options.maxDataPoints,
-      })
-      .then(res => {
-        const data = [];
-
-        if (res.results) {
-          _.forEach(res.results, queryRes => {
-            for (const series of queryRes.series) {
-              data.push({
-                target: series.name,
-                datapoints: series.points,
-              });
-            }
-          });
-        }
-
-        return { data: data };
-      });
->>>>>>> 8b4083a6
   }
 
   metricFindQuery(options) {
