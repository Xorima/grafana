--- conflicted
+++ resolved
@@ -73,10 +73,6 @@
       funcDefs: [],
     };
 
-<<<<<<< HEAD
-    state.funcDefs = await state.datasource.waitForFuncDefsLoaded();
-=======
->>>>>>> a3f13ee3
     await buildSegments(state, false);
   }
   if (actions.segmentValueChanged.match(action)) {
