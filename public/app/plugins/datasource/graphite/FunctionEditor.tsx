--- conflicted
+++ resolved
@@ -1,12 +1,7 @@
 import React, { useRef } from 'react';
-<<<<<<< HEAD
 import { PopoverController, Popover, ClickOutsideWrapper, Icon, Tooltip, useStyles2 } from '@grafana/ui';
-import { FunctionDescriptor, FunctionEditorControls, FunctionEditorControlsProps } from './FunctionEditorControls';
-=======
-import { PopoverController, Popover, ClickOutsideWrapper, Icon, Tooltip, useTheme } from '@grafana/ui';
 import { FunctionEditorControls, FunctionEditorControlsProps } from './FunctionEditorControls';
 import { FuncInstance } from './gfunc';
->>>>>>> e6bd5726
 import { css } from '@emotion/css';
 import { GrafanaTheme2 } from '@grafana/data';
 
