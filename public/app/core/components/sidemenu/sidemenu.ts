--- conflicted
+++ resolved
@@ -12,14 +12,11 @@
   mainLinks: any;
   orgMenu: any;
   appSubUrl: string;
-<<<<<<< HEAD
   loginUrl: string;
-=======
   orgFilter: string;
   orgItems: any;
   orgs: any;
   maxShownOrgs: number;
->>>>>>> f3a68487
 
   /** @ngInject */
   constructor(private $scope, private $location, private contextSrv, private backendSrv, private $element) {
@@ -39,10 +36,8 @@
       }
       this.loginUrl = 'login?redirect=' + encodeURIComponent(this.$location.path());
     });
-<<<<<<< HEAD
-=======
+
     this.orgFilter = '';
->>>>>>> f3a68487
   }
 
  getUrl(url) {
